import assert from 'assert'
import path from 'path'
import fs from 'fs'
import {EOL} from 'os'
import mergeWith from 'lodash.mergewith'
import stripIndent from 'strip-indent'

const noop = () => {}

// thanks to node throwing an error if you try to use instanceof with an arrow
// function we have to have this function. I guess it's spec... SMH...
// NOTE: I tried doing the "proper thing" using Symbol.hasInstance
// but no matter what that did, I couldn't make that work with a SyntaxError
// because SyntaxError[Symbol.hasInstance]() returns false. What. The. Heck!?
// So I'm doing this .prototype stuff :-/
function instanceOf(inst, cls) {
  return cls.prototype !== undefined && inst instanceof cls
}

module.exports = pluginTester

const fullDefaultConfig = {
  babelOptions: {
    parserOpts: {},
    generatorOpts: {},
    babelrc: false,
  },
}

function mergeCustomizer(objValue, srcValue) {
  if (Array.isArray(objValue)) {
    return objValue.concat(srcValue)
  }
  return undefined
}

function pluginTester({
  /* istanbul ignore next (TODO: write a test for this) */
  babel = require('@babel/core'),
  plugin = requiredParam('plugin'),
  pluginName = getPluginName(plugin, babel),
  title: describeBlockTitle = pluginName,
  pluginOptions,
  tests,
  fixtures,
  fixtureOutputName = 'output',
  filename,
  endOfLine = 'lf',
  ...rest
} = {}) {
  let testNumber = 1
  if (fixtures) {
    testFixtures({
      plugin,
      pluginName,
      pluginOptions,
      title: describeBlockTitle,
      fixtures,
      fixtureOutputName,
      filename,
      babel,
      endOfLine,
      ...rest,
    })
  }
  const testAsArray = toTestArray(tests)
  if (!testAsArray.length) {
    return
  }
  const testerConfig = mergeWith({}, fullDefaultConfig, rest, mergeCustomizer)

  describe(describeBlockTitle, () => {
    testAsArray.forEach(testConfig => {
      if (!testConfig) {
        return
      }

      const {
        skip,
        only,
        title,
        code,
        babelOptions,
        output,
        snapshot,
        error,
        setup = noop,
        teardown,
        formatResult = r => r,
      } = mergeWith({}, testerConfig, toTestConfig(testConfig), mergeCustomizer)
      assert(
        (!skip && !only) || skip !== only,
        'Cannot enable both skip and only on a test',
      )

      if (skip) {
        // eslint-disable-next-line jest/no-disabled-tests
        it.skip(title, testerWrapper)
      } else if (only) {
        // eslint-disable-next-line jest/no-focused-tests
        it.only(title, testerWrapper)
      } else {
        it(title, testerWrapper)
      }

      async function testerWrapper() {
        const teardowns = teardown ? [teardown] : []
        let returnedTeardown
        try {
          returnedTeardown = await setup()
        } catch (e) {
          // eslint-disable-next-line no-console
          console.error('There was a problem during setup')
          throw e
        }
        if (typeof returnedTeardown === 'function') {
          teardowns.push(returnedTeardown)
        }
        try {
          tester()
        } finally {
          try {
            await Promise.all(teardowns.map(t => t()))
          } catch (e) {
            // eslint-disable-next-line no-console
            console.error('There was a problem during teardown')
            // eslint-disable-next-line no-unsafe-finally
            throw e
          }
        }
      }

      // eslint-disable-next-line complexity
      function tester() {
        assert(
          code,
          'A string or object with a `code` or `fixture` property must be provided',
        )
        assert(
          !babelOptions.babelrc || babelOptions.filename,
          'babelrc set to true, but no filename specified in babelOptions',
        )
        assert(
          !snapshot || !output,
          '`output` cannot be provided with `snapshot: true`',
        )

        let result
        let errored = false

        try {
          result = formatResult(
            fixLineEndings(
              babel.transform(code, babelOptions).code,
              endOfLine,
              code,
            ),
          )
        } catch (err) {
          if (error) {
            errored = true
            result = err
          } else {
            throw err
          }
        }

        const expectedToThrowButDidNot = error && !errored
        assert(
          !expectedToThrowButDidNot,
          'Expected to throw error, but it did not.',
        )

        if (snapshot) {
          assert(
            result !== code,
            'Code was unmodified but attempted to take a snapshot. If the code should not be modified, set `snapshot: false`',
          )
          const separator = '\n\n      ↓ ↓ ↓ ↓ ↓ ↓\n\n'
          const formattedOutput = [code, separator, result].join('')
          expect(`\n${formattedOutput}\n`).toMatchSnapshot(title)
        } else if (error) {
          assertError(result, error)
        } else if (typeof output === 'string') {
          assert.equal(result, output, 'Output is incorrect.')
        } else {
          assert.equal(
            result.trim(),
            code.trim(),
            'Expected output to not change, but it did',
          )
        }
      }
    })
  })

  function toTestConfig(testConfig) {
    if (typeof testConfig === 'string') {
      testConfig = {code: testConfig}
    }
    const {
      title,
      fixture,
      code = getCode(filename, fixture),
      fullTitle = title || `${testNumber++}. ${pluginName}`,
      output = getCode(filename, testConfig.outputFixture) || undefined,
      pluginOptions: testOptions = pluginOptions,
    } = testConfig
    return mergeWith(
      {
        babelOptions: {filename: getPath(filename, fixture)},
      },
      testConfig,
      {
        babelOptions: {plugins: [[plugin, testOptions]]},
        title: fullTitle,
        code: stripIndent(code).trim(),
        ...(output ? {output: stripIndent(output).trim()} : {}),
      },
      mergeCustomizer,
    )
  }
}

function fixLineEndings(code, endOfLine, input) {
  return code.replace(/\r?\n/g, getReplacement())

  function getReplacement() {
    switch (endOfLine) {
      case 'lf': {
        return '\n'
      }
      case 'crlf': {
        return '\r\n'
      }
      case 'auto': {
        return EOL
      }
      case 'preserve': {
        const match = input.match(/\r?\n/)
        if (match === null) {
          return EOL
        }
        return match[0]
      }
      default: {
        throw new Error("Invalid 'endOfLine' value")
      }
    }
  }
}

const createFixtureTests = (fixturesDir, options) => {
  if (!fs.statSync(fixturesDir).isDirectory()) return

  const rootOptionsPath = path.join(fixturesDir, 'options.json')
  let rootFixtureOptions = {}
  if (fs.existsSync(rootOptionsPath)) {
    rootFixtureOptions = require(rootOptionsPath)
  }

  fs.readdirSync(fixturesDir).forEach(caseName => {
    const fixtureDir = path.join(fixturesDir, caseName)
    const optionsPath = path.join(fixtureDir, 'options.json')
    const jsCodePath = path.join(fixtureDir, 'code.js')
    const tsCodePath = path.join(fixtureDir, 'code.ts')
    const jsxCodePath = path.join(fixtureDir, 'code.jsx')
    const tsxCodePath = path.join(fixtureDir, 'code.tsx')
    const blockTitle = caseName.split('-').join(' ')
    const codePath =
      (fs.existsSync(jsCodePath) && jsCodePath) ||
      (fs.existsSync(tsCodePath) && tsCodePath) ||
      (fs.existsSync(jsxCodePath) && jsxCodePath) ||
      (fs.existsSync(tsxCodePath) && tsxCodePath)
    let fixturePluginOptions = {}
    if (fs.existsSync(optionsPath)) {
      fixturePluginOptions = require(optionsPath)
    }

    if (!codePath) {
      describe(blockTitle, () => {
        createFixtureTests(fixtureDir, {
          ...options,
          pluginOptions: {
            ...rootFixtureOptions,
            ...options.pluginOptions,
            ...fixturePluginOptions,
          },
        })
      })
      return
    }

    const ext = `.${codePath.split('.').pop()}`
    it(blockTitle, () => {
      const {
        plugin,
        pluginOptions,
        fixtureOutputName,
        babel,
        endOfLine,
        formatResult = r => r,
        ...rest
      } = options

      const babelRcPath = path.join(fixtureDir, '.babelrc')

      const {babelOptions} = mergeWith(
        {},
        fullDefaultConfig,
        {
          babelOptions: {
            plugins: [
              [
                plugin,
                {
                  ...rootFixtureOptions,
                  ...pluginOptions,
                  ...fixturePluginOptions,
                },
              ],
            ],
            // if they have a babelrc, then we'll let them use that
            // otherwise, we'll just use our simple config
            babelrc: fs.existsSync(babelRcPath),
          },
        },
        rest,
        mergeCustomizer,
      )

      const input = fs.readFileSync(codePath).toString()
      const actual = formatResult(
        fixLineEndings(
          babel.transformSync(input, {...babelOptions, filename: codePath})
            .code,
          endOfLine,
          input,
        ),
      )

      const outputPath = path.join(fixtureDir, `${fixtureOutputName}${ext}`)

      if (!fs.existsSync(outputPath)) {
        fs.writeFileSync(outputPath, actual)
        return
      }

      const output = fs.readFileSync(outputPath, 'utf8')

      assert.equal(
        actual.trim(),
        output.trim(),
        `actual output does not match ${fixtureOutputName}${ext}`,
      )
    })
  })
}

function testFixtures({
  title: describeBlockTitle,
  fixtures,
  filename,
  ...rest
}) {
  describe(`${describeBlockTitle} fixtures`, () => {
    const fixturesDir = getPath(filename, fixtures)
    createFixtureTests(fixturesDir, rest)
  })
}

function toTestArray(tests) {
  tests = tests || [] // null/0/false are ok, so no default param
  if (Array.isArray(tests)) {
    return tests
  }
  return Object.keys(tests).reduce((testsArray, key) => {
    let value = tests[key]
    if (typeof value === 'string') {
      value = {code: value}
    }
    testsArray.push({
      title: key,
      ...value,
    })
    return testsArray
  }, [])
}

function getCode(filename, fixture) {
  if (!fixture) {
    return ''
  }
  return fs.readFileSync(getPath(filename, fixture), 'utf8')
}

function getPath(filename, basename) {
  if (!basename) {
    return undefined
  }
  if (path.isAbsolute(basename)) {
    return basename
  }
  return path.join(path.dirname(filename), basename)
}

// eslint-disable-next-line complexity
function assertError(result, error) {
  if (typeof error === 'function') {
    if (!(instanceOf(result, error) || error(result) === true)) {
      throw result
    }
  } else if (typeof error === 'string') {
    assert(result.message.includes(error), 'Error message is incorrect')
  } else if (error instanceof RegExp) {
    assert(
      error.test(result.message),
      `Expected ${result.message} to match ${error}`,
    )
  } else {
    assert(
      typeof error === 'boolean',
      'The given `error` must be a function, string, boolean, or RegExp',
    )
  }
}

function requiredParam(name) {
  throw new Error(`${name} is a required parameter.`)
}

function getPluginName(plugin, babel) {
  let name
  try {
    name = plugin(babel).name
  } catch (error) {
    // eslint-disable-next-line no-console
    console.error(
      'Attempting to infer the name of your plugin failed. Tried to invoke the plugin which threw the error.',
    )
    throw error
  }
  assert(name, 'The `pluginName` must be inferable or provided.')
  return name
}

// unfortunately the ESLint plugin for Jest thinks this is a test file
// a better solution might be to adjust the eslint config so it doesn't
// but I don't have time to do that at the moment.
/*
eslint
<<<<<<< HEAD
  complexity: "off",
  jest/valid-describe: "off",
  jest/no-export: "off",
  jest/valid-title: "off",
  jest/no-if: "off",
=======
  complexity: off,
  jest/valid-describe: off,
  jest/no-if: off,
  jest/valid-title: off,
  jest/no-export: off,
  jest/no-try-expect: off,
>>>>>>> 63d42c23
*/<|MERGE_RESOLUTION|>--- conflicted
+++ resolved
@@ -449,18 +449,10 @@
 // but I don't have time to do that at the moment.
 /*
 eslint
-<<<<<<< HEAD
-  complexity: "off",
-  jest/valid-describe: "off",
-  jest/no-export: "off",
-  jest/valid-title: "off",
-  jest/no-if: "off",
-=======
   complexity: off,
   jest/valid-describe: off,
   jest/no-if: off,
   jest/valid-title: off,
   jest/no-export: off,
   jest/no-try-expect: off,
->>>>>>> 63d42c23
 */