import assert from 'assert'
import path from 'path'
import fs from 'fs'
import {EOL} from 'os'
import mergeWith from 'lodash.mergewith'
import stripIndent from 'strip-indent'

export const runPluginUnderTestHere = Symbol('run-plugin-under-test-here')

const noop = () => {}

// thanks to node throwing an error if you try to use instanceof with an arrow
// function we have to have this function. I guess it's spec... SMH...
// NOTE: I tried doing the "proper thing" using Symbol.hasInstance
// but no matter what that did, I couldn't make that work with a SyntaxError
// because SyntaxError[Symbol.hasInstance]() returns false. What. The. Heck!?
// So I'm doing this .prototype stuff :-/
function instanceOf(inst, cls) {
  return cls.prototype !== undefined && inst instanceof cls
}

const fullDefaultConfig = {
  babelOptions: {
    parserOpts: {},
    generatorOpts: {},
    babelrc: false,
    configFile: false,
  },
}

function mergeCustomizer(objValue, srcValue) {
  if (Array.isArray(objValue)) {
    return objValue.concat(srcValue)
  }
  return undefined
}

function pluginTester({
  /* istanbul ignore next (TODO: write a test for this) */
  babel = require('@babel/core'),
  plugin = requiredParam('plugin'),
  pluginName = 'unknown plugin',
  title: describeBlockTitle = pluginName,
  pluginOptions,
  tests,
  fixtures,
  fixtureOutputName = 'output',
  filename,
  endOfLine = 'lf',
  ...rest
} = {}) {
  let testNumber = 1
  if (fixtures) {
    testFixtures({
      plugin,
      pluginName,
      pluginOptions,
      title: describeBlockTitle,
      fixtures,
      fixtureOutputName,
      filename,
      babel,
      endOfLine,
      ...rest,
    })
  }
  const testAsArray = toTestArray(tests)
  if (!testAsArray.length) {
    return
  }
  const testerConfig = mergeWith({}, fullDefaultConfig, rest, mergeCustomizer)

  describe(describeBlockTitle, () => {
    testAsArray.forEach(testConfig => {
      if (!testConfig) {
        return
      }

      const {
        skip,
        only,
        title,
        code,
        babelOptions,
        output,
        snapshot,
        error,
        setup = noop,
        teardown,
        formatResult = r => r,
        fixture,
        testFilepath: testFilename = fixture || filename,
      } = mergeWith({}, testerConfig, toTestConfig(testConfig), mergeCustomizer)
      assert(
        (!skip && !only) || skip !== only,
        'Cannot enable both skip and only on a test',
      )

      finalizePluginRunOrder(babelOptions)

      if (skip) {
        // eslint-disable-next-line jest/no-disabled-tests
        it.skip(title, testerWrapper)
      } else if (only) {
        // eslint-disable-next-line jest/no-focused-tests
        it.only(title, testerWrapper)
      } else {
        it(title, testerWrapper)
      }

      async function testerWrapper() {
        const teardowns = teardown ? [teardown] : []
        let returnedTeardown
        try {
          returnedTeardown = await setup()
        } catch (e) {
          // eslint-disable-next-line no-console
          console.error('There was a problem during setup')
          throw e
        }
        if (typeof returnedTeardown === 'function') {
          teardowns.push(returnedTeardown)
        }
        try {
          await tester()
        } finally {
          try {
            await Promise.all(teardowns.map(t => t()))
          } catch (e) {
            // eslint-disable-next-line no-console
            console.error('There was a problem during teardown')
            // eslint-disable-next-line no-unsafe-finally
            throw e
          }
        }
      }

      // eslint-disable-next-line complexity
      async function tester() {
        assert(
          code,
          'A string or object with a `code` or `fixture` property must be provided',
        )
        assert(
          !babelOptions.babelrc || babelOptions.filename,
          'babelrc set to true, but no filename specified in babelOptions',
        )
        assert(
          !snapshot || !output,
          '`output` cannot be provided with `snapshot: true`',
        )

        let result, transformed
        let errored = false

        try {
          if (babel.transformAsync) {
            transformed = await babel.transformAsync(code, babelOptions)
          } else {
            transformed = babel.transform(code, babelOptions)
          }
          result = formatResult(
            fixLineEndings(transformed.code, endOfLine, code),
            {filename: testFilename},
          )
        } catch (err) {
          if (error) {
            errored = true
            result = err
          } else {
            throw err
          }
        }

        const expectedToThrowButDidNot = error && !errored
        assert(
          !expectedToThrowButDidNot,
          'Expected to throw error, but it did not.',
        )

        if (snapshot) {
          assert(
            result !== code,
            'Code was unmodified but attempted to take a snapshot. If the code should not be modified, set `snapshot: false`',
          )
          const separator = '\n\n      ↓ ↓ ↓ ↓ ↓ ↓\n\n'
          const formattedOutput = [code, separator, result].join('')
          expect(`\n${formattedOutput}\n`).toMatchSnapshot(title)
        } else if (error) {
          assertError(result, error)
        } else if (typeof output === 'string') {
          assert.equal(result.trim(), output.trim(), 'Output is incorrect.')
        } else {
          assert.equal(
            result.trim(),
            fixLineEndings(code, endOfLine),
            'Expected output to not change, but it did',
          )
        }
      }
    })
  })

  function toTestConfig(testConfig) {
    if (typeof testConfig === 'string') {
      testConfig = {code: testConfig}
    }
    const {
      title,
      fixture,
      code = getCode(filename, fixture),
      fullTitle = title || `${testNumber++}. ${pluginName}`,
      output = getCode(filename, testConfig.outputFixture) || undefined,
      pluginOptions: testOptions = pluginOptions,
    } = testConfig
    return mergeWith(
      {
        babelOptions: {filename: getPath(filename, fixture)},
      },
      testConfig,
      {
        babelOptions: {plugins: [[plugin, testOptions]]},
        title: fullTitle,
        code: stripIndent(code).trim(),
        ...(output ? {output: stripIndent(output).trim()} : {}),
      },
      mergeCustomizer,
    )
  }
}

function fixLineEndings(string, endOfLine, input = string) {
  return String(string).replace(/\r?\n/g, getReplacement()).trim()

  function getReplacement() {
    switch (endOfLine) {
      case 'lf': {
        return '\n'
      }
      case 'crlf': {
        return '\r\n'
      }
      case 'auto': {
        return EOL
      }
      case 'preserve': {
        const match = input.match(/\r?\n/)
        if (match === null) {
          return EOL
        }
        return match[0]
      }
      default: {
        throw new Error("Invalid 'endOfLine' value")
      }
    }
  }
}

const createFixtureTests = (fixturesDir, options) => {
  if (!fs.statSync(fixturesDir).isDirectory()) return

  const rootOptionsPath = path.join(fixturesDir, 'options.json')
  let rootFixtureOptions = {}
  if (fs.existsSync(rootOptionsPath)) {
    rootFixtureOptions = require(rootOptionsPath)
  }

  fs.readdirSync(fixturesDir).forEach(caseName => {
    const fixtureDir = path.join(fixturesDir, caseName)
    const optionsPath = path.join(fixtureDir, 'options.json')
    const jsCodePath = path.join(fixtureDir, 'code.js')
    const tsCodePath = path.join(fixtureDir, 'code.ts')
    const jsxCodePath = path.join(fixtureDir, 'code.jsx')
    const tsxCodePath = path.join(fixtureDir, 'code.tsx')
    const blockTitle = caseName.split('-').join(' ')
    const codePath =
      (fs.existsSync(jsCodePath) && jsCodePath) ||
      (fs.existsSync(tsCodePath) && tsCodePath) ||
      (fs.existsSync(jsxCodePath) && jsxCodePath) ||
      (fs.existsSync(tsxCodePath) && tsxCodePath)
    let localFixtureOptions = {}
    if (fs.existsSync(optionsPath)) {
      localFixtureOptions = require(optionsPath)
    }

    const mergedFixtureAndPluginOptions = {
      ...rootFixtureOptions,
      ...options.pluginOptions,
      ...localFixtureOptions,
    }

    if (!codePath) {
      describe(blockTitle, () => {
        createFixtureTests(fixtureDir, {
          ...options,
          pluginOptions: mergedFixtureAndPluginOptions,
        })
      })
      return
    }

    it(blockTitle, async () => {
      const {
        plugin,
        pluginOptions,
        fixtureOutputName,
        babel,
        endOfLine,
        formatResult = r => r,
        ...rest
      } = options

      const hasBabelrc = [
        '.babelrc',
        '.babelrc.js',
        '.babelrc.cjs',
      ].some(babelrc => fs.existsSync(path.join(fixtureDir, babelrc)))

      const {babelOptions} = mergeWith(
        {},
        fullDefaultConfig,
        {
          babelOptions: {
<<<<<<< HEAD
            plugins: [[plugin, mergedFixtureAndPluginOptions]],
            // if they have a babelrc, then we'll let them use that
            // otherwise, we'll just use our simple config
            babelrc: hasBabelrc,
=======
            // if they have a babelrc, then we'll let them use that
            // otherwise, we'll just use our simple config
            babelrc: hasBabelrc,
          },
        },
        rest,
        {
          babelOptions: {
            // Ensure `rest` comes before `babelOptions.plugins` to preserve
            // default plugin run order
            plugins: [
              [
                plugin,
                {
                  ...rootFixtureOptions,
                  ...pluginOptions,
                  ...fixturePluginOptions,
                },
              ],
            ],
>>>>>>> db6a845a
          },
        },
        mergeCustomizer,
      )

      finalizePluginRunOrder(babelOptions)

      const input = fs.readFileSync(codePath).toString()
      let transformed, ext
      if (babel.transformAsync) {
        transformed = await babel.transformAsync(input, {
          ...babelOptions,
          filename: codePath,
        })
      } else {
        transformed = babel.transform(input, {
          ...babelOptions,
          filename: codePath,
        })
      }
      const actual = formatResult(
        fixLineEndings(transformed.code, endOfLine, input),
      )

      const {fixtureOutputExt} = mergedFixtureAndPluginOptions

      if (fixtureOutputExt) {
        ext = fixtureOutputExt
      } else {
        ext = `.${codePath.split('.').pop()}`
      }

      const outputPath = path.join(fixtureDir, `${fixtureOutputName}${ext}`)

      if (!fs.existsSync(outputPath)) {
        fs.writeFileSync(outputPath, actual)
        return
      }

      const output = fs.readFileSync(outputPath, 'utf8')

      assert.equal(
        actual.trim(),
        fixLineEndings(output, endOfLine),
        `actual output does not match ${fixtureOutputName}${ext}`,
      )
    })
  })
}

function testFixtures({
  title: describeBlockTitle,
  fixtures,
  filename,
  ...rest
}) {
  describe(`${describeBlockTitle} fixtures`, () => {
    const fixturesDir = getPath(filename, fixtures)
    createFixtureTests(fixturesDir, rest)
  })
}

function toTestArray(tests) {
  tests = tests || [] // null/0/false are ok, so no default param
  if (Array.isArray(tests)) {
    return tests
  }
  return Object.keys(tests).reduce((testsArray, key) => {
    let value = tests[key]
    if (typeof value === 'string') {
      value = {code: value}
    }
    testsArray.push({
      title: key,
      ...value,
    })
    return testsArray
  }, [])
}

function getCode(filename, fixture) {
  if (!fixture) {
    return ''
  }
  return fs.readFileSync(getPath(filename, fixture), 'utf8')
}

function getPath(filename, basename) {
  if (!basename) {
    return undefined
  }
  if (path.isAbsolute(basename)) {
    return basename
  }
  return path.join(path.dirname(filename), basename)
}

// eslint-disable-next-line complexity
function assertError(result, error) {
  if (typeof error === 'function') {
    if (!(instanceOf(result, error) || error(result) === true)) {
      throw result
    }
  } else if (typeof error === 'string') {
    assert(result.message.includes(error), 'Error message is incorrect')
  } else if (error instanceof RegExp) {
    assert(
      error.test(result.message),
      `Expected ${result.message} to match ${error}`,
    )
  } else {
    assert(
      typeof error === 'boolean',
      'The given `error` must be a function, string, boolean, or RegExp',
    )
  }
}

function requiredParam(name) {
  throw new Error(`${name} is a required parameter.`)
}

function finalizePluginRunOrder(babelOptions) {
  if (babelOptions.plugins.includes(runPluginUnderTestHere)) {
    babelOptions.plugins.splice(
      babelOptions.plugins.indexOf(runPluginUnderTestHere),
      1,
      babelOptions.plugins.pop(),
    )
  }
}

export default pluginTester

// unfortunately the ESLint plugin for Jest thinks this is a test file
// a better solution might be to adjust the eslint config so it doesn't
// but I don't have time to do that at the moment.
/*
eslint
  complexity: off,
  jest/valid-describe: off,
  jest/no-if: off,
  jest/valid-title: off,
  jest/no-export: off,
  jest/no-try-expect: off,
  jest/no-conditional-expect: off,
*/<|MERGE_RESOLUTION|>--- conflicted
+++ resolved
@@ -322,12 +322,6 @@
         fullDefaultConfig,
         {
           babelOptions: {
-<<<<<<< HEAD
-            plugins: [[plugin, mergedFixtureAndPluginOptions]],
-            // if they have a babelrc, then we'll let them use that
-            // otherwise, we'll just use our simple config
-            babelrc: hasBabelrc,
-=======
             // if they have a babelrc, then we'll let them use that
             // otherwise, we'll just use our simple config
             babelrc: hasBabelrc,
@@ -338,17 +332,7 @@
           babelOptions: {
             // Ensure `rest` comes before `babelOptions.plugins` to preserve
             // default plugin run order
-            plugins: [
-              [
-                plugin,
-                {
-                  ...rootFixtureOptions,
-                  ...pluginOptions,
-                  ...fixturePluginOptions,
-                },
-              ],
-            ],
->>>>>>> db6a845a
+            plugins: [[plugin, mergedFixtureAndPluginOptions]],
           },
         },
         mergeCustomizer,
